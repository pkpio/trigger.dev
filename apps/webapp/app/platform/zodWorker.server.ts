--- conflicted
+++ resolved
@@ -14,14 +14,8 @@
 import omit from "lodash.omit";
 import { z } from "zod";
 import { PrismaClient, PrismaClientOrTransaction } from "~/db.server";
-<<<<<<< HEAD
-import { workerLogger as logger } from "~/services/logger.server";
-import { PgListenService } from "~/services/db/pgListen.server";
-import { safeJsonParse } from "~/utils/json";
-=======
 import { PgListenService } from "~/services/db/pgListen.server";
 import { workerLogger as logger, trace } from "~/services/logger.server";
->>>>>>> 067e19fe
 
 export interface MessageCatalogSchema {
   [key: string]: z.ZodFirstPartySchemaTypes | z.ZodDiscriminatedUnion<any, any>;
@@ -186,20 +180,6 @@
       // hijack client instance to listen and react to incoming NOTIFY events
       const pgListen = new PgListenService(client, this.#name, logger);
 
-<<<<<<< HEAD
-      await pgListen.call("trigger:graphile:migrate", async (payload) => {
-        const parsedPayload = safeJsonParse(payload);
-
-        const MigrationNotificationPayloadSchema = z.object({
-          latestMigration: z.number(),
-        });
-
-        const migrationPayload = MigrationNotificationPayloadSchema.parse(parsedPayload);
-
-        this.#logDebug("Detected incoming migration", {
-          latestMigration: migrationPayload.latestMigration,
-        });
-=======
       await pgListen.on("trigger:graphile:migrate", async ({ latestMigration }) => {
         this.#logDebug("Detected incoming migration", { latestMigration });
 
@@ -207,7 +187,6 @@
           // already migrated past v0.14 - nothing to do
           return;
         }
->>>>>>> 067e19fe
 
         // simulate SIGTERM to trigger graceful shutdown
         this._handleSignal("SIGTERM");
