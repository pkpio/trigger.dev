--- conflicted
+++ resolved
@@ -51,6 +51,7 @@
   WebhookSourceRequestHeadersSchema,
 } from "@trigger.dev/core";
 import { LogLevel, Logger } from "@trigger.dev/core-backend";
+import { z } from "zod";
 import EventEmitter from "node:events";
 import { env } from "node:process";
 import * as packageJson from "../package.json";
@@ -78,25 +79,15 @@
 import { EventTrigger } from "./triggers/eventTrigger";
 import { ExternalSource } from "./triggers/externalSource";
 import { DynamicIntervalOptions, DynamicSchedule } from "./triggers/scheduled";
-<<<<<<< HEAD
-import type {
-  EventSpecification,
-  GenericTriggerContext,
-  NotificationsEventEmitter,
-  Trigger,
-  TriggerContext,
-  TriggerPreprocessContext,
-  VerifyResult,
-=======
 import { WebhookDeliveryContext, WebhookSource } from "./triggers/webhook";
 import {
   type EventSpecification,
+  type GenericTriggerContext,
   type NotificationsEventEmitter,
   type Trigger,
   type TriggerContext,
   type TriggerPreprocessContext,
   type VerifyResult,
->>>>>>> 11f8ff1b
 } from "./types";
 import { formatSchemaErrors } from "./utils/formatSchemaErrors";
 
@@ -130,17 +121,6 @@
   parsePayload: RegisterSourceEventSchemaV2.parse,
 };
 
-<<<<<<< HEAD
-import EventEmitter from "node:events";
-import * as packageJson from "../package.json";
-import { ConcurrencyLimit, ConcurrencyLimitOptions } from "./concurrencyLimit";
-import { KeyValueStore } from "./store/keyValueStore";
-import { WebhookDeliveryContext, WebhookSource } from "./triggers/webhook";
-import { formatSchemaErrors } from "./utils/formatSchemaErrors";
-import { z } from "zod";
-
-=======
->>>>>>> 11f8ff1b
 export type TriggerClientOptions = {
   /** The `id` property is used to uniquely identify the client.
    */
