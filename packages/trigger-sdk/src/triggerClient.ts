import {
  API_VERSIONS,
  ConnectionAuth,
  DELIVER_WEBHOOK_REQUEST,
  DeserializedJson,
  EphemeralEventDispatcherRequestBody,
  ErrorWithStackSchema,
  FailedRunNotification,
  GetRunOptionsWithTaskDetails,
  GetRunsOptions,
  HandleTriggerSource,
  HttpEndpointRequestHeadersSchema,
  HttpSourceRequestHeadersSchema,
  HttpSourceResponseMetadata,
  IndexEndpointResponse,
  InitializeTriggerBodySchema,
  IntegrationConfig,
  InvokeOptions,
  JobMetadata,
  LogLevel,
  Logger,
  NormalizedResponse,
  PreprocessRunBody,
  PreprocessRunBodySchema,
  Prettify,
  REGISTER_SOURCE_EVENT_V2,
  REGISTER_WEBHOOK,
  RegisterSourceEventSchemaV2,
  RegisterSourceEventV2,
  RegisterTriggerBodyV2,
  RegisterWebhookPayload,
  RegisterWebhookPayloadSchema,
  RequestWithRawBodySchema,
  RunJobBody,
  RunJobBodySchema,
  RunJobErrorResponse,
  RunJobResponse,
  RunNotification,
  ScheduleMetadata,
  SendEvent,
  SendEventOptions,
  SourceMetadataV2,
  StatusUpdate,
  SuccessfulRunNotification,
  WebhookDeliveryResponse,
  WebhookMetadata,
  WebhookSourceRequestHeadersSchema,
} from "@trigger.dev/core";
import { yellow } from "colorette";
import { ApiClient } from "./apiClient";
import {
  AutoYieldExecutionError,
  AutoYieldWithCompletedTaskExecutionError,
  CanceledWithTaskError,
  ErrorWithTask,
  ParsedPayloadSchemaError,
  ResumeWithParallelTaskError,
  ResumeWithTaskError,
  RetryWithTaskError,
  YieldExecutionError,
} from "./errors";
import { EndpointOptions, HttpEndpoint, httpEndpoint } from "./httpEndpoint";
import { TriggerIntegration } from "./integrations";
import { IO, IOStats } from "./io";
import { createIOWithIntegrations } from "./ioWithIntegrations";
import { Job, JobOptions } from "./job";
import { runLocalStorage } from "./runLocalStorage";
import { DynamicTrigger, DynamicTriggerOptions } from "./triggers/dynamic";
import { EventTrigger } from "./triggers/eventTrigger";
import { ExternalSource } from "./triggers/externalSource";
import { DynamicIntervalOptions, DynamicSchedule } from "./triggers/scheduled";
import type {
  EventSpecification,
  NotificationsEventEmitter,
  Trigger,
  TriggerContext,
  TriggerPreprocessContext,
  VerifyResult,
} from "./types";

const parseRequestPayload = (rawPayload: any) => {
  const result = RequestWithRawBodySchema.safeParse(rawPayload);

  if (!result.success) {
    throw new ParsedPayloadSchemaError(formatSchemaErrors(result.error.issues));
  }

  return new Request(new URL(result.data.url), {
    method: result.data.method,
    headers: result.data.headers,
    body: result.data.rawBody,
  });
};

const deliverWebhookEvent = (key: string): EventSpecification<Request> => ({
  name: `${DELIVER_WEBHOOK_REQUEST}.${key}`,
  title: "Deliver Webhook",
  source: "internal",
  icon: "mail-fast",
  parsePayload: parseRequestPayload,
});

const registerWebhookEvent = (key: string): EventSpecification<RegisterWebhookPayload> => ({
  name: `${REGISTER_WEBHOOK}.${key}`,
  title: "Register Webhook",
  source: "internal",
  icon: "webhook",
  parsePayload: RegisterWebhookPayloadSchema.parse,
});

const registerSourceEvent: EventSpecification<RegisterSourceEventV2> = {
  name: REGISTER_SOURCE_EVENT_V2,
  title: "Register Source",
  source: "internal",
  icon: "register-source",
  parsePayload: RegisterSourceEventSchemaV2.parse,
};

import EventEmitter from "node:events";
import * as packageJson from "../package.json";
<<<<<<< HEAD
import { ConcurrencyLimit, ConcurrencyLimitOptions } from "./concurrencyLimit";
=======
import { formatSchemaErrors } from "./utils/formatSchemaErrors";
import { WebhookDeliveryContext, WebhookSource } from "./triggers/webhook";
import { KeyValueStore } from "./store/keyValueStore";
>>>>>>> 03403ad9

export type TriggerClientOptions = {
  /** The `id` property is used to uniquely identify the client.
   */
  id: string;
  /** The `apiKey` property is the API Key for your Trigger.dev environment. We
      recommend using an environment variable to store your API Key. */
  apiKey?: string;
  /** The `apiUrl` property is an optional property that specifies the API URL. You
      only need to specify this if you are not using Trigger.dev Cloud and are
      running your own Trigger.dev instance. */
  apiUrl?: string;
  /** The `logLevel` property is an optional property that specifies the level of
      logging for the TriggerClient. The level is inherited by all Jobs that use this Client, unless they also specify a `logLevel`. */
  logLevel?: LogLevel;
  /** Very verbose log messages, defaults to false. */
  verbose?: boolean;
  /** Default is unset and off. If set to true it will log to the server's console as well as the Trigger.dev platform */
  ioLogLocalEnabled?: boolean;
};

export type AuthResolverResult = {
  type: "apiKey" | "oauth";
  token: string;
  additionalFields?: Record<string, string>;
};

export type TriggerAuthResolver = (
  ctx: TriggerContext,
  integration: TriggerIntegration
) => Promise<AuthResolverResult | void | undefined>;

type WebhookVerifyFunction = (
  request: Request,
  client: TriggerClient,
  ctx: WebhookDeliveryContext
) => Promise<VerifyResult>;

type WebhookEventGeneratorFunction = (
  request: Request,
  client: TriggerClient,
  ctx: WebhookDeliveryContext
) => Promise<void>;

/** A [TriggerClient](https://trigger.dev/docs/documentation/concepts/client-adaptors) is used to connect to a specific [Project](https://trigger.dev/docs/documentation/concepts/projects) by using an [API Key](https://trigger.dev/docs/documentation/concepts/environments-apikeys). */
export class TriggerClient {
  #options: TriggerClientOptions;
  #registeredJobs: Record<string, Job<Trigger<EventSpecification<any>>, any>> = {};
  #registeredSources: Record<string, SourceMetadataV2> = {};
  #registeredWebhooks: Record<string, WebhookMetadata> = {};
  #registeredHttpSourceHandlers: Record<
    string,
    (
      source: HandleTriggerSource,
      request: Request
    ) => Promise<{
      events: Array<SendEvent>;
      response?: NormalizedResponse;
      metadata?: HttpSourceResponseMetadata;
    } | void>
  > = {};
  #registeredWebhookSourceHandlers: Record<
    string,
    {
      verify: WebhookVerifyFunction;
      generateEvents: WebhookEventGeneratorFunction;
    }
  > = {};
  #registeredDynamicTriggers: Record<
    string,
    DynamicTrigger<EventSpecification<any>, ExternalSource<any, any, any>>
  > = {};
  #jobMetadataByDynamicTriggers: Record<string, Array<{ id: string; version: string }>> = {};
  #registeredSchedules: Record<string, Array<{ id: string; version: string }>> = {};
  #registeredHttpEndpoints: Record<string, HttpEndpoint<EventSpecification<any>>> = {};
  #authResolvers: Record<string, TriggerAuthResolver> = {};
  #envStore: KeyValueStore;
  #eventEmitter: NotificationsEventEmitter = new EventEmitter() as NotificationsEventEmitter;

  #client: ApiClient;
  #internalLogger: Logger;
  id: string;

  constructor(options: Prettify<TriggerClientOptions>) {
    this.id = options.id;
    this.#options = options;
    this.#client = new ApiClient(this.#options);
    this.#internalLogger = new Logger("trigger.dev", this.#options.verbose ? "debug" : "log", [
      "output",
      "noopTasksSet",
    ]);
    this.#envStore = new KeyValueStore(this.#client);
  }

  on = this.#eventEmitter.on.bind(this.#eventEmitter);

  async handleRequest(
    request: Request,
    timeOrigin: number = performance.now()
  ): Promise<NormalizedResponse> {
    this.#internalLogger.debug("handling request", {
      url: request.url,
      headers: Object.fromEntries(request.headers.entries()),
      method: request.method,
    });

    const apiKey = request.headers.get("x-trigger-api-key");
    const triggerVersion = request.headers.get("x-trigger-version");

    const authorization = this.authorized(apiKey);

    switch (authorization) {
      case "authorized": {
        break;
      }
      case "missing-client": {
        return {
          status: 401,
          body: {
            message: "Unauthorized: client missing apiKey",
          },
          headers: this.#standardResponseHeaders(timeOrigin),
        };
      }
      case "missing-header": {
        return {
          status: 401,
          body: {
            message: "Unauthorized: missing x-trigger-api-key header",
          },
          headers: this.#standardResponseHeaders(timeOrigin),
        };
      }
      case "unauthorized": {
        return {
          status: 401,
          body: {
            message: `Forbidden: client apiKey mismatch: Make sure you are using the correct API Key for your environment`,
          },
          headers: this.#standardResponseHeaders(timeOrigin),
        };
      }
    }

    if (request.method !== "POST") {
      return {
        status: 405,
        body: {
          message: "Method not allowed (only POST is allowed)",
        },
        headers: this.#standardResponseHeaders(timeOrigin),
      };
    }

    const action = request.headers.get("x-trigger-action");

    if (!action) {
      return {
        status: 400,
        body: {
          message: "Missing x-trigger-action header",
        },
        headers: this.#standardResponseHeaders(timeOrigin),
      };
    }

    switch (action) {
      case "PING": {
        const endpointId = request.headers.get("x-trigger-endpoint-id");

        if (!endpointId) {
          return {
            status: 200,
            body: {
              ok: false,
              error: "Missing endpoint ID",
            },
            headers: this.#standardResponseHeaders(timeOrigin),
          };
        }

        if (this.id !== endpointId) {
          return {
            status: 200,
            body: {
              ok: false,
              error: `Endpoint ID mismatch error. Expected ${this.id}, got ${endpointId}`,
            },
            headers: this.#standardResponseHeaders(timeOrigin),
          };
        }

        return {
          status: 200,
          body: {
            ok: true,
          },
          headers: this.#standardResponseHeaders(timeOrigin),
        };
      }
      case "INDEX_ENDPOINT": {
        const body: IndexEndpointResponse = {
          jobs: this.#buildJobsIndex(),
          sources: Object.values(this.#registeredSources),
          webhooks: Object.values(this.#registeredWebhooks),
          dynamicTriggers: Object.values(this.#registeredDynamicTriggers).map((trigger) => ({
            id: trigger.id,
            jobs: this.#jobMetadataByDynamicTriggers[trigger.id] ?? [],
            registerSourceJob: {
              id: dynamicTriggerRegisterSourceJobId(trigger.id),
              version: trigger.source.version,
            },
          })),
          dynamicSchedules: Object.entries(this.#registeredSchedules).map(([id, jobs]) => ({
            id,
            jobs,
          })),
          httpEndpoints: Object.entries(this.#registeredHttpEndpoints).map(([id, endpoint]) =>
            endpoint.toJSON()
          ),
        };

        // if the x-trigger-job-id header is not set, we return all jobs
        return {
          status: 200,
          body,
          headers: this.#standardResponseHeaders(timeOrigin),
        };
      }
      case "INITIALIZE_TRIGGER": {
        const json = await request.json();
        const body = InitializeTriggerBodySchema.safeParse(json);

        if (!body.success) {
          return {
            status: 400,
            body: {
              message: "Invalid trigger body",
            },
          };
        }

        const dynamicTrigger = this.#registeredDynamicTriggers[body.data.id];

        if (!dynamicTrigger) {
          return {
            status: 404,
            body: {
              message: "Dynamic trigger not found",
            },
          };
        }

        return {
          status: 200,
          body: dynamicTrigger.registeredTriggerForParams(body.data.params),
          headers: this.#standardResponseHeaders(timeOrigin),
        };
      }
      case "EXECUTE_JOB": {
        const json = await request.json();
        const execution = RunJobBodySchema.safeParse(json);

        if (!execution.success) {
          return {
            status: 400,
            body: {
              message: "Invalid execution",
            },
          };
        }

        const job = this.#registeredJobs[execution.data.job.id];

        if (!job) {
          return {
            status: 404,
            body: {
              message: "Job not found",
            },
          };
        }

        const results = await this.#executeJob(execution.data, job, timeOrigin, triggerVersion);

        this.#internalLogger.debug("executed job", {
          results,
          job: job.id,
          version: job.version,
          triggerVersion,
        });

        const standardHeaders = this.#standardResponseHeaders(timeOrigin);

        standardHeaders["x-trigger-run-metadata"] = this.#serializeRunMetadata(job);

        return {
          status: 200,
          body: results,
          headers: standardHeaders,
        };
      }
      case "PREPROCESS_RUN": {
        const json = await request.json();
        const body = PreprocessRunBodySchema.safeParse(json);

        if (!body.success) {
          return {
            status: 400,
            body: {
              message: "Invalid body",
            },
          };
        }

        const job = this.#registeredJobs[body.data.job.id];

        if (!job) {
          return {
            status: 404,
            body: {
              message: "Job not found",
            },
          };
        }

        const results = await this.#preprocessRun(body.data, job);

        return {
          status: 200,
          body: {
            abort: results.abort,
            properties: results.properties,
          },
          headers: this.#standardResponseHeaders(timeOrigin),
        };
      }
      case "DELIVER_HTTP_SOURCE_REQUEST": {
        const headers = HttpSourceRequestHeadersSchema.safeParse(
          Object.fromEntries(request.headers.entries())
        );

        if (!headers.success) {
          return {
            status: 400,
            body: {
              message: "Invalid headers",
            },
          };
        }

        const sourceRequestNeedsBody = headers.data["x-ts-http-method"] !== "GET";

        const sourceRequestInit: RequestInit = {
          method: headers.data["x-ts-http-method"],
          headers: headers.data["x-ts-http-headers"],
          body: sourceRequestNeedsBody ? request.body : undefined,
        };

        if (sourceRequestNeedsBody) {
          try {
            // @ts-ignore
            sourceRequestInit.duplex = "half";
          } catch (error) {
            // ignore
          }
        }

        const sourceRequest = new Request(headers.data["x-ts-http-url"], sourceRequestInit);

        const key = headers.data["x-ts-key"];
        const dynamicId = headers.data["x-ts-dynamic-id"];
        const secret = headers.data["x-ts-secret"];
        const params = headers.data["x-ts-params"];
        const data = headers.data["x-ts-data"];
        const auth = headers.data["x-ts-auth"];
        const inputMetadata = headers.data["x-ts-metadata"];

        const source = {
          key,
          dynamicId,
          secret,
          params,
          data,
          auth,
          metadata: inputMetadata,
        };

        const { response, events, metadata } = await this.#handleHttpSourceRequest(
          source,
          sourceRequest
        );

        return {
          status: 200,
          body: {
            events,
            response,
            metadata,
          },
          headers: this.#standardResponseHeaders(timeOrigin),
        };
      }
      case "DELIVER_HTTP_ENDPOINT_REQUEST_FOR_RESPONSE": {
        const headers = HttpEndpointRequestHeadersSchema.safeParse(
          Object.fromEntries(request.headers.entries())
        );

        if (!headers.success) {
          return {
            status: 400,
            body: {
              message: "Invalid headers",
            },
          };
        }

        const sourceRequestNeedsBody = headers.data["x-ts-http-method"] !== "GET";

        const sourceRequestInit: RequestInit = {
          method: headers.data["x-ts-http-method"],
          headers: headers.data["x-ts-http-headers"],
          body: sourceRequestNeedsBody ? request.body : undefined,
        };

        if (sourceRequestNeedsBody) {
          try {
            // @ts-ignore
            sourceRequestInit.duplex = "half";
          } catch (error) {
            // ignore
          }
        }

        const sourceRequest = new Request(headers.data["x-ts-http-url"], sourceRequestInit);

        const key = headers.data["x-ts-key"];

        const { response } = await this.#handleHttpEndpointRequestForResponse(
          {
            key,
          },
          sourceRequest
        );

        return {
          status: 200,
          body: response,
          headers: this.#standardResponseHeaders(timeOrigin),
        };
      }
      case "DELIVER_WEBHOOK_REQUEST": {
        const headers = WebhookSourceRequestHeadersSchema.safeParse(
          Object.fromEntries(request.headers.entries())
        );

        if (!headers.success) {
          return {
            status: 400,
            body: {
              message: "Invalid headers",
            },
          };
        }

        const sourceRequestNeedsBody = headers.data["x-ts-http-method"] !== "GET";

        const sourceRequestInit: RequestInit = {
          method: headers.data["x-ts-http-method"],
          headers: headers.data["x-ts-http-headers"],
          body: sourceRequestNeedsBody ? request.body : undefined,
        };

        if (sourceRequestNeedsBody) {
          try {
            // @ts-ignore
            sourceRequestInit.duplex = "half";
          } catch (error) {
            // ignore
          }
        }

        const webhookRequest = new Request(headers.data["x-ts-http-url"], sourceRequestInit);

        const key = headers.data["x-ts-key"];
        const secret = headers.data["x-ts-secret"];
        const params = headers.data["x-ts-params"];

        const ctx = {
          key,
          secret,
          params,
        };

        const { response, verified, error } = await this.#handleWebhookRequest(webhookRequest, ctx);

        return {
          status: 200,
          body: {
            response,
            verified,
            error,
          },
          headers: this.#standardResponseHeaders(timeOrigin),
        };
      }
      case "VALIDATE": {
        return {
          status: 200,
          body: {
            ok: true,
            endpointId: this.id,
          },
          headers: this.#standardResponseHeaders(timeOrigin),
        };
      }
      case "PROBE_EXECUTION_TIMEOUT": {
        const json = await request.json();
        // Keep this request open for max 15 minutes so the server can detect when the function execution limit is exceeded
        const timeout = json?.timeout ?? 15 * 60 * 1000;

        await new Promise((resolve) => setTimeout(resolve, timeout));

        return {
          status: 200,
          body: {
            ok: true,
          },
          headers: this.#standardResponseHeaders(timeOrigin),
        };
      }
      case "RUN_NOTIFICATION": {
        const rawJson = await request.json();
        const runNotification = rawJson as RunNotification<any>;

        if (runNotification.ok) {
          await this.#deliverSuccessfulRunNotification(runNotification);
        } else {
          await this.#deliverFailedRunNotification(runNotification);
        }

        return {
          status: 200,
          body: {
            ok: true,
          },
          headers: this.#standardResponseHeaders(timeOrigin),
        };
      }
    }

    return {
      status: 405,
      body: {
        message: "Method not allowed",
      },
      headers: this.#standardResponseHeaders(timeOrigin),
    };
  }

  defineJob<
    TTrigger extends Trigger<EventSpecification<any>>,
    TIntegrations extends Record<string, TriggerIntegration> = {},
    TOutput extends any = any,
  >(options: JobOptions<TTrigger, TIntegrations, TOutput>) {
    const existingRegisteredJob = this.#registeredJobs[options.id];

    if (existingRegisteredJob) {
      console.warn(
        yellow(
          `[@trigger.dev/sdk] Warning: The Job "${existingRegisteredJob.id}" you're attempting to define has already been defined. Please assign a different ID to the job.`
        )
      );
    }

    return new Job<TTrigger, TIntegrations, TOutput>(this, options);
  }

  defineAuthResolver(
    integration: TriggerIntegration,
    resolver: TriggerAuthResolver
  ): TriggerClient {
    this.#authResolvers[integration.id] = resolver;

    return this;
  }

  defineDynamicSchedule(options: DynamicIntervalOptions): DynamicSchedule {
    return new DynamicSchedule(this, options);
  }

  defineDynamicTrigger<
    TEventSpec extends EventSpecification<any>,
    TExternalSource extends ExternalSource<any, any, any>,
  >(
    options: DynamicTriggerOptions<TEventSpec, TExternalSource>
  ): DynamicTrigger<TEventSpec, TExternalSource> {
    return new DynamicTrigger(this, options);
  }

  /**
   * An [HTTP endpoint](https://trigger.dev/docs/documentation/concepts/http-endpoints) allows you to create a [HTTP Trigger](https://trigger.dev/docs/documentation/concepts/triggers/http), which means you can trigger your Jobs from any webhooks.
   * @param options The Endpoint options
   * @returns An HTTP Endpoint, that can be used to create an HTTP Trigger.
   * @link https://trigger.dev/docs/documentation/concepts/http-endpoints
   */
  defineHttpEndpoint(options: EndpointOptions) {
    const existingHttpEndpoint = this.#registeredHttpEndpoints[options.id];
    if (existingHttpEndpoint) {
      console.warn(
        yellow(
          `[@trigger.dev/sdk] Warning: The HttpEndpoint "${existingHttpEndpoint.id}" you're attempting to define has already been defined. Please assign a different ID to the HttpEndpoint.`
        )
      );
    }

    const endpoint = httpEndpoint(options);
    this.#registeredHttpEndpoints[endpoint.id] = endpoint;
    return endpoint;
  }

  defineConcurrencyLimit(options: ConcurrencyLimitOptions) {
    return new ConcurrencyLimit(options);
  }

  attach(job: Job<Trigger<any>, any>): void {
    this.#registeredJobs[job.id] = job;
    job.trigger.attachToJob(this, job);
  }

  attachDynamicTrigger(trigger: DynamicTrigger<any, any>): void {
    this.#registeredDynamicTriggers[trigger.id] = trigger;

    this.defineJob({
      id: dynamicTriggerRegisterSourceJobId(trigger.id),
      name: `Register dynamic trigger ${trigger.id}`,
      version: trigger.source.version,
      trigger: new EventTrigger({
        event: registerSourceEvent,
        filter: { dynamicTriggerId: [trigger.id] },
      }),
      integrations: {
        integration: trigger.source.integration,
      },
      run: async (event, io, ctx) => {
        const updates = await trigger.source.register(event.source.params, event, io, ctx);

        if (!updates) {
          // TODO: do something here?
          return;
        }

        return await io.updateSource("update-source", {
          key: event.source.key,
          ...updates,
        });
      },
      __internal: true,
    });
  }

  attachJobToDynamicTrigger(job: Job<Trigger<any>, any>, trigger: DynamicTrigger<any, any>): void {
    const jobs = this.#jobMetadataByDynamicTriggers[trigger.id] ?? [];

    jobs.push({ id: job.id, version: job.version });

    this.#jobMetadataByDynamicTriggers[trigger.id] = jobs;
  }

  attachSource(options: {
    key: string;
    source: ExternalSource<any, any>;
    event: EventSpecification<any>;
    params: any;
    options?: Record<string, string[]>;
  }): void {
    this.#registeredHttpSourceHandlers[options.key] = async (s, r) => {
      return await options.source.handle(s, r, this.#internalLogger);
    };

    let registeredSource = this.#registeredSources[options.key];

    if (!registeredSource) {
      registeredSource = {
        version: "2",
        channel: options.source.channel,
        key: options.key,
        params: options.params,
        options: {},
        integration: {
          id: options.source.integration.id,
          metadata: options.source.integration.metadata,
          authSource: options.source.integration.authSource,
        },
        registerSourceJob: {
          id: options.key,
          version: options.source.version,
        },
      };
    }

    //combined the previous source options with this one, making sure to include event
    const newOptions = deepMergeOptions(
      {
        event: typeof options.event.name === "string" ? [options.event.name] : options.event.name,
      },
      options.options ?? {}
    );
    registeredSource.options = deepMergeOptions(registeredSource.options, newOptions);

    this.#registeredSources[options.key] = registeredSource;

    new Job(this, {
      id: options.key,
      name: options.key,
      version: options.source.version,
      trigger: new EventTrigger({
        event: registerSourceEvent,
        filter: { source: { key: [options.key] } },
      }),
      integrations: {
        integration: options.source.integration,
      },
      run: async (event, io, ctx) => {
        const updates = await options.source.register(options.params, event, io, ctx);

        if (!updates) {
          // TODO: do something here?
          return;
        }

        return await io.updateSource("update-source", {
          key: options.key,
          ...updates,
        });
      },
      __internal: true,
    });
  }

  attachDynamicSchedule(key: string): void {
    const jobs = this.#registeredSchedules[key] ?? [];

    this.#registeredSchedules[key] = jobs;
  }

  attachDynamicScheduleToJob(key: string, job: Job<Trigger<any>, any>): void {
    const jobs = this.#registeredSchedules[key] ?? [];

    jobs.push({ id: job.id, version: job.version });

    this.#registeredSchedules[key] = jobs;
  }

  attachWebhook<
    TIntegration extends TriggerIntegration,
    TParams extends any,
    TConfig extends Record<string, string[]>,
  >(options: {
    key: string;
    source: WebhookSource<TIntegration, TParams, TConfig>;
    event: EventSpecification<any>;
    params: any;
    config: TConfig;
  }): void {
    const { source } = options;

    this.#registeredWebhookSourceHandlers[options.key] = {
      verify: source.verify.bind(source),
      generateEvents: source.generateEvents.bind(source),
    };

    let registeredWebhook = this.#registeredWebhooks[options.key];

    if (!registeredWebhook) {
      registeredWebhook = {
        key: options.key,
        params: options.params,
        config: options.config,
        integration: {
          id: source.integration.id,
          metadata: source.integration.metadata,
          authSource: source.integration.authSource,
        },
        httpEndpoint: {
          id: options.key,
        },
      };
    } else {
      registeredWebhook.config = deepMergeOptions(registeredWebhook.config, options.config);
    }

    this.#registeredWebhooks[options.key] = registeredWebhook;

    // new Job(this, {
    //   id: `webhook.deliver.${options.key}`,
    //   name: `webhook.deliver.${options.key}`,
    //   version: source.version,
    //   trigger: new EventTrigger({
    //     event: deliverWebhookEvent(options.key),
    //     // verify: source.verify.bind(source),
    //   }),
    //   integrations: {
    //     integration: source.integration,
    //   },
    //   run: async (request, io, ctx) => {
    //     this.#internalLogger.debug("[webhook.deliver]");

    //     const webhookContextMetadata = WebhookContextMetadataSchema.parse(ctx.source?.metadata);

    //     const webhookContext = {
    //       ...ctx,
    //       webhook: webhookContextMetadata,
    //     };

    //     const verifyResult = await io.runTask(
    //       "verify",
    //       async () => {
    //         return await source.verify(request, io, webhookContext);
    //       },
    //       {
    //         name: "Verify Signature",
    //         icon: "certificate",
    //       }
    //     );

    //     if (!verifyResult.success) {
    //       throw new Error(verifyResult.reason);
    //     }

    //     return await io.runTask(
    //       "generate-events",
    //       async () => {
    //         return await source.generateEvents(request, io, webhookContext);
    //       },
    //       {
    //         name: "Generate Events",
    //         icon: "building-factory-2",
    //       }
    //     );
    //   },
    //   __internal: true,
    // });

    new Job(this, {
      id: `webhook.register.${options.key}`,
      name: `webhook.register.${options.key}`,
      version: source.version,
      trigger: new EventTrigger({
        event: registerWebhookEvent(options.key),
      }),
      integrations: {
        integration: source.integration,
      },
      run: async (registerPayload, io, ctx) => {
        return await io.try(
          async () => {
            this.#internalLogger.debug("[webhook.register] Start");

            const crudOptions = {
              io,
              // this is just a more strongly typed payload
              ctx: registerPayload as Parameters<(typeof source)["crud"]["create"]>[0]["ctx"],
            };

            if (!registerPayload.active) {
              this.#internalLogger.debug("[webhook.register] Not active, run create");

              await io.try(
                async () => {
                  await source.crud.create(crudOptions);
                },
                async (error) => {
                  this.#internalLogger.debug(
                    "[webhook.register] Error during create, re-trying with delete first",
                    { error }
                  );

                  await io.runTask("create-retry", async () => {
                    await source.crud.delete(crudOptions);
                    await source.crud.create(crudOptions);
                  });
                }
              );

              return await io.updateWebhook("update-webhook-success", {
                key: options.key,
                active: true,
                config: registerPayload.config.desired,
              });
            }

            this.#internalLogger.debug("[webhook.register] Already active, run update");

            if (source.crud.update) {
              await source.crud.update(crudOptions);
            } else {
              this.#internalLogger.debug(
                "[webhook.register] Run delete and create instead of update"
              );

              await source.crud.delete(crudOptions);
              await source.crud.create(crudOptions);
            }

            return await io.updateWebhook("update-webhook-success", {
              key: options.key,
              active: true,
              config: registerPayload.config.desired,
            });
          },
          async (error) => {
            this.#internalLogger.debug("[webhook.register] Error", { error });

            await io.updateWebhook("update-webhook-error", {
              key: options.key,
              active: false,
            });

            throw error;
          }
        );
      },
      __internal: true,
    });
  }

  async registerTrigger(
    id: string,
    key: string,
    options: RegisterTriggerBodyV2,
    idempotencyKey?: string
  ) {
    return this.#client.registerTrigger(this.id, id, key, options, idempotencyKey);
  }

  async getAuth(id: string) {
    return this.#client.getAuth(this.id, id);
  }

  /** You can call this function from anywhere in your backend to send an event. The other way to send an event is by using [`io.sendEvent()`](https://trigger.dev/docs/sdk/io/sendevent) from inside a `run()` function.
   * @param event The event to send.
   * @param options Options for sending the event.
   * @returns A promise that resolves to the event details
   */
  async sendEvent(event: SendEvent, options?: SendEventOptions) {
    return this.#client.sendEvent(event, options);
  }

  /** You can call this function from anywhere in your backend to send multiple events. The other way to send multiple events is by using [`io.sendEvents()`](https://trigger.dev/docs/sdk/io/sendevents) from inside a `run()` function.
   * @param events The events to send.
   * @param options Options for sending the events.
   * @returns A promise that resolves to an array of event details
   */
  async sendEvents(events: SendEvent[], options?: SendEventOptions) {
    return this.#client.sendEvents(events, options);
  }

  async cancelEvent(eventId: string) {
    return this.#client.cancelEvent(eventId);
  }

  async cancelRunsForEvent(eventId: string) {
    return this.#client.cancelRunsForEvent(eventId);
  }

  async updateStatus(runId: string, id: string, status: StatusUpdate) {
    return this.#client.updateStatus(runId, id, status);
  }

  async registerSchedule(id: string, key: string, schedule: ScheduleMetadata) {
    return this.#client.registerSchedule(this.id, id, key, schedule);
  }

  async unregisterSchedule(id: string, key: string) {
    return this.#client.unregisterSchedule(this.id, id, key);
  }

  async getEvent(eventId: string) {
    return this.#client.getEvent(eventId);
  }

  async getRun(runId: string, options?: GetRunOptionsWithTaskDetails) {
    return this.#client.getRun(runId, options);
  }

  async cancelRun(runId: string) {
    return this.#client.cancelRun(runId);
  }

  async getRuns(jobSlug: string, options?: GetRunsOptions) {
    return this.#client.getRuns(jobSlug, options);
  }

  async getRunStatuses(runId: string) {
    return this.#client.getRunStatuses(runId);
  }

  async invokeJob(jobId: string, payload: any, options?: InvokeOptions) {
    return this.#client.invokeJob(jobId, payload, options);
  }

  async createEphemeralEventDispatcher(payload: EphemeralEventDispatcherRequestBody) {
    return this.#client.createEphemeralEventDispatcher(payload);
  }

  get store() {
    return {
      env: this.#envStore,
    };
  }

  authorized(
    apiKey?: string | null
  ): "authorized" | "unauthorized" | "missing-client" | "missing-header" {
    if (typeof apiKey !== "string") {
      return "missing-header";
    }

    const localApiKey = this.#options.apiKey ?? process.env.TRIGGER_API_KEY;

    if (!localApiKey) {
      return "missing-client";
    }

    return apiKey === localApiKey ? "authorized" : "unauthorized";
  }

  apiKey() {
    return this.#options.apiKey ?? process.env.TRIGGER_API_KEY;
  }

  async #preprocessRun(body: PreprocessRunBody, job: Job<Trigger<EventSpecification<any>>, any>) {
    const context = this.#createPreprocessRunContext(body);

    const parsedPayload = job.trigger.event.parsePayload(body.event.payload ?? {});

    const properties = job.trigger.event.runProperties?.(parsedPayload) ?? [];

    return {
      abort: false,
      properties,
    };
  }

  async #executeJob(
    body: RunJobBody,
    job: Job<Trigger<any>, Record<string, TriggerIntegration>>,
    timeOrigin: number,
    triggerVersion: string | null
  ): Promise<RunJobResponse> {
    this.#internalLogger.debug("executing job", {
      execution: body,
      job: job.id,
      version: job.version,
      triggerVersion,
    });

    const context = this.#createRunContext(body);

    const io = new IO({
      id: body.run.id,
      jobId: job.id,
      cachedTasks: body.tasks,
      cachedTasksCursor: body.cachedTaskCursor,
      yieldedExecutions: body.yieldedExecutions ?? [],
      noopTasksSet: body.noopTasksSet,
      apiClient: this.#client,
      logger: this.#internalLogger,
      client: this,
      context,
      jobLogLevel: job.logLevel ?? this.#options.logLevel ?? "info",
      jobLogger: this.#options.ioLogLocalEnabled
        ? new Logger(job.id, job.logLevel ?? this.#options.logLevel ?? "info")
        : undefined,
      serverVersion: triggerVersion,
      timeOrigin,
      executionTimeout: body.runChunkExecutionLimit,
    });

    const resolvedConnections = await this.#resolveConnections(
      context,
      job.options.integrations,
      body.connections
    );

    if (!resolvedConnections.ok) {
      return {
        status: "UNRESOLVED_AUTH_ERROR",
        issues: resolvedConnections.issues,
      };
    }

    const ioWithConnections = createIOWithIntegrations(
      io,
      resolvedConnections.data,
      job.options.integrations
    );

    try {
      const parsedPayload = job.trigger.event.parsePayload(body.event.payload ?? {});

      if (!context.run.isTest) {
        const verified = await job.trigger.verifyPayload(parsedPayload);
        if (!verified.success) {
          return {
            status: "ERROR",
            error: { message: `Payload verification failed. ${verified.reason}` },
          };
        }
      }

      const output = await runLocalStorage.runWith({ io, ctx: context }, () => {
        return job.options.run(parsedPayload, ioWithConnections, context);
      });

      if (this.#options.verbose) {
        this.#logIOStats(io.stats);
      }

      return { status: "SUCCESS", output };
    } catch (error) {
      if (this.#options.verbose) {
        this.#logIOStats(io.stats);
      }

      if (error instanceof ResumeWithParallelTaskError) {
        return {
          status: "RESUME_WITH_PARALLEL_TASK",
          task: error.task,
          childErrors: error.childErrors.map((childError) => {
            return this.#convertErrorToExecutionResponse(childError, body);
          }),
        };
      }

      return this.#convertErrorToExecutionResponse(error, body);
    }
  }

  #convertErrorToExecutionResponse(error: any, body: RunJobBody): RunJobErrorResponse {
    if (error instanceof AutoYieldExecutionError) {
      return {
        status: "AUTO_YIELD_EXECUTION",
        location: error.location,
        timeRemaining: error.timeRemaining,
        timeElapsed: error.timeElapsed,
        limit: body.runChunkExecutionLimit,
      };
    }

    if (error instanceof AutoYieldWithCompletedTaskExecutionError) {
      return {
        status: "AUTO_YIELD_EXECUTION_WITH_COMPLETED_TASK",
        id: error.id,
        properties: error.properties,
        output: error.output,
        data: {
          ...error.data,
          limit: body.runChunkExecutionLimit,
        },
      };
    }

    if (error instanceof YieldExecutionError) {
      return { status: "YIELD_EXECUTION", key: error.key };
    }

    if (error instanceof ParsedPayloadSchemaError) {
      return { status: "INVALID_PAYLOAD", errors: error.schemaErrors };
    }

    if (error instanceof ResumeWithTaskError) {
      return { status: "RESUME_WITH_TASK", task: error.task };
    }

    if (error instanceof RetryWithTaskError) {
      return {
        status: "RETRY_WITH_TASK",
        task: error.task,
        error: error.cause,
        retryAt: error.retryAt,
      };
    }

    if (error instanceof CanceledWithTaskError) {
      return {
        status: "CANCELED",
        task: error.task,
      };
    }

    if (error instanceof ErrorWithTask) {
      const errorWithStack = ErrorWithStackSchema.safeParse(error.cause.output);

      if (errorWithStack.success) {
        return {
          status: "ERROR",
          error: errorWithStack.data,
          task: error.cause,
        };
      }

      return {
        status: "ERROR",
        error: { message: JSON.stringify(error.cause.output) },
        task: error.cause,
      };
    }

    if (error instanceof RetryWithTaskError) {
      const errorWithStack = ErrorWithStackSchema.safeParse(error.cause);

      if (errorWithStack.success) {
        return {
          status: "ERROR",
          error: errorWithStack.data,
          task: error.task,
        };
      }

      return {
        status: "ERROR",
        error: { message: "Unknown error" },
        task: error.task,
      };
    }

    const errorWithStack = ErrorWithStackSchema.safeParse(error);

    if (errorWithStack.success) {
      return { status: "ERROR", error: errorWithStack.data };
    }

    const message = typeof error === "string" ? error : JSON.stringify(error);

    return {
      status: "ERROR",
      error: { name: "Unknown error", message },
    };
  }

  #createRunContext(execution: RunJobBody): TriggerContext {
    const { event, organization, project, environment, job, run, source } = execution;

    return {
      event: {
        id: event.id,
        name: event.name,
        context: event.context,
        timestamp: event.timestamp,
      },
      organization,
      project: project ?? { id: "unknown", name: "unknown", slug: "unknown" }, // backwards compat with old servers
      environment,
      job,
      run,
      account: execution.account,
      source,
    };
  }

  #createPreprocessRunContext(body: PreprocessRunBody): TriggerPreprocessContext {
    const { event, organization, environment, job, run, account } = body;

    return {
      event: {
        id: event.id,
        name: event.name,
        context: event.context,
        timestamp: event.timestamp,
      },
      organization,
      environment,
      job,
      run,
      account,
    };
  }

  async #handleHttpSourceRequest(
    source: {
      key: string;
      dynamicId?: string;
      secret: string;
      data: any;
      params: any;
      auth?: ConnectionAuth;
      metadata?: DeserializedJson;
    },
    sourceRequest: Request
  ): Promise<{
    response: NormalizedResponse;
    events: SendEvent[];
    metadata?: HttpSourceResponseMetadata;
  }> {
    this.#internalLogger.debug("Handling HTTP source request", {
      source,
    });

    if (source.dynamicId) {
      const dynamicTrigger = this.#registeredDynamicTriggers[source.dynamicId];

      if (!dynamicTrigger) {
        this.#internalLogger.debug("No dynamic trigger registered for HTTP source", {
          source,
        });

        return {
          response: {
            status: 200,
            body: {
              ok: true,
            },
          },
          events: [],
        };
      }

      const results = await dynamicTrigger.source.handle(
        source,
        sourceRequest,
        this.#internalLogger
      );

      if (!results) {
        return {
          events: [],
          response: {
            status: 200,
            body: {
              ok: true,
            },
          },
        };
      }

      return {
        events: results.events,
        response: results.response ?? {
          status: 200,
          body: {
            ok: true,
          },
        },
        metadata: results.metadata,
      };
    }

    const handler = this.#registeredHttpSourceHandlers[source.key];

    if (!handler) {
      this.#internalLogger.debug("No handler registered for HTTP source", {
        source,
      });

      return {
        response: {
          status: 200,
          body: {
            ok: true,
          },
        },
        events: [],
      };
    }

    const results = await handler(source, sourceRequest);

    if (!results) {
      return {
        events: [],
        response: {
          status: 200,
          body: {
            ok: true,
          },
        },
      };
    }

    return {
      events: results.events,
      response: results.response ?? {
        status: 200,
        body: {
          ok: true,
        },
      },
      metadata: results.metadata,
    };
  }

  async #handleHttpEndpointRequestForResponse(
    data: {
      key: string;
    },
    sourceRequest: Request
  ): Promise<{
    response: NormalizedResponse;
  }> {
    this.#internalLogger.debug("Handling HTTP Endpoint request for response", {
      data,
    });

    const httpEndpoint = this.#registeredHttpEndpoints[data.key];
    if (!httpEndpoint) {
      this.#internalLogger.debug("No handler registered for HTTP Endpoint", {
        data,
      });

      return {
        response: {
          status: 200,
          body: {
            ok: true,
          },
        },
      };
    }

    const handledResponse = await httpEndpoint.handleRequest(sourceRequest);

    if (!handledResponse) {
      this.#internalLogger.debug("There's no HTTP Endpoint respondWith.handler()", {
        data,
      });
      return {
        response: {
          status: 200,
          body: {
            ok: true,
          },
        },
      };
    }

    let body: string | undefined;
    try {
      body = await handledResponse.text();
    } catch (error) {
      this.#internalLogger.error(
        `Error reading httpEndpoint ${httpEndpoint.id} respondWith.handler Response`,
        {
          error,
        }
      );
    }

    const response = {
      status: handledResponse.status,
      headers: handledResponse.headers
        ? Object.fromEntries(handledResponse.headers.entries())
        : undefined,
      body,
    };

    this.#internalLogger.info(`httpEndpoint ${httpEndpoint.id} respondWith.handler response`, {
      response,
    });

    return {
      response,
    };
  }

  async #handleWebhookRequest(
    request: Request,
    ctx: WebhookDeliveryContext
  ): Promise<WebhookDeliveryResponse> {
    this.#internalLogger.debug("Handling webhook request", {
      ctx,
    });

    const okResponse = {
      status: 200,
      body: {
        ok: true,
      },
    };

    const handlers = this.#registeredWebhookSourceHandlers[ctx.key];

    if (!handlers) {
      this.#internalLogger.debug("No handler registered for webhook", {
        ctx,
      });

      return {
        response: okResponse,
        verified: false,
      };
    }

    const { verify, generateEvents } = handlers;

    const verifyResult = await verify(request, this, ctx);

    if (!verifyResult.success) {
      return {
        response: okResponse,
        verified: false,
        error: verifyResult.reason,
      };
    }

    await generateEvents(request, this, ctx);

    return {
      response: okResponse,
      verified: true,
    };
  }

  async #resolveConnections(
    ctx: TriggerContext,
    integrations?: Record<string, TriggerIntegration>,
    connections?: Record<string, ConnectionAuth>
  ): Promise<
    | { ok: true; data: Record<string, ConnectionAuth> }
    | { ok: false; issues: Record<string, { id: string; error: string }> }
  > {
    if (!integrations) {
      return { ok: true, data: {} };
    }

    const resolvedAuthResults = await Promise.all(
      Object.keys(integrations).map(async (key) => {
        const integration = integrations[key];
        const auth = (connections ?? {})[key];

        const result = await this.#resolveConnection(ctx, integration, auth);

        if (result.ok) {
          return {
            ok: true as const,
            auth: result.auth,
            key,
          };
        } else {
          return {
            ok: false as const,
            error: result.error,
            key,
          };
        }
      })
    );

    const allResolved = resolvedAuthResults.every((result) => result.ok);

    if (allResolved) {
      return {
        ok: true,
        data: resolvedAuthResults.reduce((acc: Record<string, ConnectionAuth>, result) => {
          acc[result.key] = result.auth!;

          return acc;
        }, {}),
      };
    } else {
      return {
        ok: false,
        issues: resolvedAuthResults.reduce(
          (acc: Record<string, { id: string; error: string }>, result) => {
            if (result.ok) {
              return acc;
            }

            const integration = integrations[result.key];

            acc[result.key] = { id: integration.id, error: result.error };

            return acc;
          },
          {}
        ),
      };
    }
  }

  async #resolveConnection(
    ctx: TriggerContext,
    integration: TriggerIntegration,
    auth?: ConnectionAuth
  ): Promise<{ ok: true; auth: ConnectionAuth | undefined } | { ok: false; error: string }> {
    if (auth) {
      return { ok: true, auth };
    }

    const authResolver = this.#authResolvers[integration.id];

    if (!authResolver) {
      if (integration.authSource === "HOSTED") {
        return {
          ok: false,
          error: `Something went wrong: Integration ${integration.id} is missing auth credentials from Trigger.dev`,
        };
      }

      return {
        ok: true,
        auth: undefined,
      };
    }

    try {
      const resolvedAuth = await authResolver(ctx, integration);

      if (!resolvedAuth) {
        return {
          ok: false,
          error: `Auth could not be resolved for ${integration.id}: auth resolver returned null or undefined`,
        };
      }

      return {
        ok: true,
        auth:
          resolvedAuth.type === "apiKey"
            ? {
                type: "apiKey",
                accessToken: resolvedAuth.token,
                additionalFields: resolvedAuth.additionalFields,
              }
            : {
                type: "oauth2",
                accessToken: resolvedAuth.token,
                additionalFields: resolvedAuth.additionalFields,
              },
      };
    } catch (resolverError) {
      if (resolverError instanceof Error) {
        return {
          ok: false,
          error: `Auth could not be resolved for ${integration.id}: auth resolver threw. ${resolverError.name}: ${resolverError.message}`,
        };
      } else if (typeof resolverError === "string") {
        return {
          ok: false,
          error: `Auth could not be resolved for ${integration.id}: auth resolver threw an error: ${resolverError}`,
        };
      }

      return {
        ok: false,
        error: `Auth could not be resolved for ${
          integration.id
        }: auth resolver threw an unknown error: ${JSON.stringify(resolverError)}`,
      };
    }
  }

  #buildJobsIndex(): IndexEndpointResponse["jobs"] {
    return Object.values(this.#registeredJobs).map((job) => this.#buildJobIndex(job));
  }

  #buildJobIndex(job: Job<Trigger<any>, any>): IndexEndpointResponse["jobs"][number] {
    const internal = job.options.__internal as JobMetadata["internal"];

    return {
      id: job.id,
      name: job.name,
      version: job.version,
      event: job.trigger.event,
      trigger: job.trigger.toJSON(),
      integrations: this.#buildJobIntegrations(job),
      startPosition: "latest", // job is deprecated, leaving job for now to make sure newer clients work with older servers
      enabled: job.enabled,
      preprocessRuns: job.trigger.preprocessRuns,
      internal,
      concurrencyLimit:
        typeof job.options.concurrencyLimit === "number"
          ? job.options.concurrencyLimit
          : typeof job.options.concurrencyLimit === "object"
          ? { id: job.options.concurrencyLimit.id, limit: job.options.concurrencyLimit.limit }
          : undefined,
    };
  }

  #buildJobIntegrations(
    job: Job<Trigger<any>, Record<string, TriggerIntegration>>
  ): IndexEndpointResponse["jobs"][number]["integrations"] {
    return Object.keys(job.options.integrations ?? {}).reduce(
      (acc: Record<string, IntegrationConfig>, key) => {
        const integration = job.options.integrations![key];

        acc[key] = this.#buildJobIntegration(integration);

        return acc;
      },
      {}
    );
  }

  #buildJobIntegration(
    integration: TriggerIntegration
  ): IndexEndpointResponse["jobs"][number]["integrations"][string] {
    const authSource = this.#authResolvers[integration.id] ? "RESOLVER" : integration.authSource;

    return {
      id: integration.id,
      metadata: integration.metadata,
      authSource,
    };
  }

  #logIOStats(stats: IOStats) {
    this.#internalLogger.debug("IO stats", {
      stats,
    });
  }

  #standardResponseHeaders(start: number): Record<string, string> {
    return {
      "Trigger-Version": API_VERSIONS.LAZY_LOADED_CACHED_TASKS,
      "Trigger-SDK-Version": packageJson.version,
      "X-Trigger-Request-Timing": `dur=${performance.now() - start / 1000.0}`,
    };
  }

  #serializeRunMetadata(job: Job<Trigger<EventSpecification<any>>, any>) {
    const metadata: Record<string, any> = {};

    if (
      this.#eventEmitter.listenerCount("runSucceeeded") > 0 ||
      typeof job.options.onSuccess === "function"
    ) {
      metadata["successSubscription"] = true;
    }

    if (
      this.#eventEmitter.listenerCount("runFailed") > 0 ||
      typeof job.options.onFailure === "function"
    ) {
      metadata["failedSubscription"] = true;
    }

    return JSON.stringify(metadata);
  }

  async #deliverSuccessfulRunNotification(notification: SuccessfulRunNotification<any>) {
    this.#internalLogger.debug("delivering successful run notification", {
      notification,
    });

    this.#eventEmitter.emit("runSucceeeded", notification);

    const job = this.#registeredJobs[notification.job.id];

    if (!job) {
      return;
    }

    if (typeof job.options.onSuccess === "function") {
      await job.options.onSuccess(notification);
    }
  }

  async #deliverFailedRunNotification(notification: FailedRunNotification) {
    this.#internalLogger.debug("delivering failed run notification", {
      notification,
    });

    this.#eventEmitter.emit("runFailed", notification);

    const job = this.#registeredJobs[notification.job.id];

    if (!job) {
      return;
    }

    if (typeof job.options.onFailure === "function") {
      await job.options.onFailure(notification);
    }
  }
}

function dynamicTriggerRegisterSourceJobId(id: string) {
  return `register-dynamic-trigger-${id}`;
}

type Options = Record<string, string[]>;

function deepMergeOptions(obj1: Options, obj2: Options): Options {
  const mergedOptions: Options = { ...obj1 };

  for (const key in obj2) {
    if (obj2.hasOwnProperty(key)) {
      if (key in mergedOptions) {
        mergedOptions[key] = [...mergedOptions[key], ...obj2[key]];
      } else {
        mergedOptions[key] = obj2[key];
      }
    }
  }

  return mergedOptions;
}<|MERGE_RESOLUTION|>--- conflicted
+++ resolved
@@ -118,13 +118,10 @@
 
 import EventEmitter from "node:events";
 import * as packageJson from "../package.json";
-<<<<<<< HEAD
 import { ConcurrencyLimit, ConcurrencyLimitOptions } from "./concurrencyLimit";
-=======
 import { formatSchemaErrors } from "./utils/formatSchemaErrors";
 import { WebhookDeliveryContext, WebhookSource } from "./triggers/webhook";
 import { KeyValueStore } from "./store/keyValueStore";
->>>>>>> 03403ad9
 
 export type TriggerClientOptions = {
   /** The `id` property is used to uniquely identify the client.
